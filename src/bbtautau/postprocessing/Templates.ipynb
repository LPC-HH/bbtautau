--- conflicted
+++ resolved
@@ -199,11 +199,8 @@
    "cell_type": "markdown",
    "metadata": {},
    "source": [
-<<<<<<< HEAD
+
     "Next part is independent"
-=======
-    "## Combine templates"
->>>>>>> 62d2c385
    ]
   },
   {
@@ -215,7 +212,6 @@
     "import pickle\n",
     "from bbtautau.postprocessing.datacardHelpers import rem_neg, sum_templates\n",
     "\n",
-<<<<<<< HEAD
     "bmin = 1\n",
     "\n",
     "for ch in CHANNELS:\n",
@@ -314,18 +310,6 @@
     "    print(f\"Background weight in sideband region for {ch}: {bkg_w_sb}\")\n",
     "\n",
     "    print(f\"FOM for {ch}: {fom( bkg_w_sb, sig_w_res, 0.295)}\")"
-=======
-    "templates_dir = (\n",
-    "    \"/home/users/lumori/bbtautau/src/bbtautau/postprocessing/templates/25July23/nobbtt/hm\"\n",
-    ")\n",
-    "\n",
-    "templates_dict = {}\n",
-    "for year in hh_vars.years:\n",
-    "    with Path(f\"{templates_dir}/{year}_templates.pkl\").open(\"rb\") as f:\n",
-    "        templates_dict[year] = rem_neg(pickle.load(f))\n",
-    "\n",
-    "templates_summed = sum_templates(templates_dict, hh_vars.years)"
->>>>>>> 62d2c385
    ]
   },
   {
