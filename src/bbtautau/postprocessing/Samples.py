from __future__ import annotations

from boostedhh import hh_vars
from boostedhh.utils import Sample

from bbtautau.bbtautau_utils import Channel

CHANNELS = {
    "hh": Channel(
        key="hh",
        label=r"$\tau_h\tau_h$",
        hlt_types=["PNet", "PFJet", "QuadJet", "Parking", "DiTau", "DitauJet", "SingleTau", "MET"],
        data_samples=["jetmet", "tau"],
        isLepton=False,
        tagger_label="tauhtauh",
<<<<<<< HEAD
        txbb_cut=0.91,
        txtt_cut=0.999,
=======
        txbb_cut=0.8979591836734694,
        txtt_cut=0.9918367346938776,
        txtt_BDT_cut=0.996,
>>>>>>> cda2192e
        tt_mass_cut=("PNetmassLegacy", [50, 150]),
    ),
    "hm": Channel(
        key="hm",
        label=r"$\tau_h \mu$",
        hlt_types=["PNet", "PFJet", "Muon", "MuonTau", "DiTau", "DitauJet", "SingleTau", "MET"],
        data_samples=["jetmet", "tau", "muon"],
        lepton_dataset="muon",
        isLepton=True,
        tagger_label="tauhtaum",
<<<<<<< HEAD
        txbb_cut=0.851025641025641,
        txtt_cut=0.9887948717948718,
=======
        txbb_cut=0.8204081632653062,
        txtt_cut=0.9959183673469387,
        txtt_BDT_cut=0.8,
>>>>>>> cda2192e
        tt_mass_cut=("ParTmassResApplied", [70, 210]),
    ),
    "he": Channel(
        key="he",
        label=r"$\tau_h e$",
        hlt_types=["PNet", "PFJet", "EGamma", "ETau", "DiTau", "DitauJet", "SingleTau"],
        data_samples=["jetmet", "tau", "egamma"],
        lepton_dataset="egamma",
        isLepton=True,
        tagger_label="tauhtaue",
<<<<<<< HEAD
        txbb_cut=0.91,
        txtt_cut=0.999,
=======
        txbb_cut=0.8979591836734694,
        txtt_cut=0.9959183673469387,
        txtt_BDT_cut=0.9918,
>>>>>>> cda2192e
        tt_mass_cut=("ParTmassResApplied", [70, 210]),
    ),
}

# overall list of samples
SAMPLES = {
    "jetmet": Sample(
        selector="^(JetHT|JetMET)",
        label="JetMET",
        isData=True,
    ),
    "tau": Sample(
        selector="^Tau_Run",
        label="Tau",
        isData=True,
    ),
    "muon": Sample(
        selector="^Muon_Run",
        label="Muon",
        isData=True,
    ),
    "egamma": Sample(
        selector="^EGamma_Run",
        label="EGamma",
        isData=True,
    ),
    "qcd": Sample(
        selector="^QCD",
        label="QCD Multijet",
        isSignal=False,
    ),
    "ttbarhad": Sample(
        selector="^TTto4Q",
        label="TT Had",
        isSignal=False,
    ),
    "ttbarsl": Sample(
        selector="^TTtoLNu2Q",
        label="TT SL",
        isSignal=False,
    ),
    "ttbarll": Sample(
        selector="^TTto2L2Nu",
        label="TT LL",
        isSignal=False,
    ),
    "dyjets": Sample(
        selector="^DYto2L",
        label="DY+Jets",
        isSignal=False,
    ),
    "wjets": Sample(
        selector="^(Wto2Q-2Jets|WtoLnu-2Jets)",
        label="W+Jets",
        isSignal=False,
    ),
    "zjets": Sample(
        selector="^Zto2Q-2Jets",
        label="Z+Jets",
        isSignal=False,
    ),
    "hbb": Sample(
        selector="^(GluGluHto2B|VBFHto2B|WminusH_Hto2B|WplusH_Hto2B|ZH_Hto2B|ggZH_Hto2B)",
        label="Hbb",
        isSignal=False,
    ),
    "bbtt": Sample(
        selector=hh_vars.bbtt_sigs["bbtt"],
        label=r"ggF HHbb$\tau\tau$",
        isSignal=True,
    ),
    "vbfbbtt": Sample(
        selector=hh_vars.bbtt_sigs["vbfbbtt"],
        label=r"VBF HHbb$\tau\tau$ (SM)",
        isSignal=True,
    ),
    "vbfbbtt-k2v0": Sample(
        selector=hh_vars.bbtt_sigs["vbfbbtt-k2v0"],
        label=r"VBF HHbb$\tau\tau$ ($\kappa_{2V}=0$)",
        isSignal=True,
    ),
}

SIGNALS = ["bbtt", "vbfbbtt", "vbfbbtt-k2v0"]
SIGNALS_CHANNELS = SIGNALS.copy()

# TODO Check this
sig_keys_ggf = ["bbtt"]
sig_keys_vbf = ["vbfbbtt-k2v0"]

# add individual bbtt channels
for signal in SIGNALS.copy():
    for channel, CHANNEL in CHANNELS.items():
        SAMPLES[f"{signal}{channel}"] = Sample(
            label=SAMPLES[signal].label.replace(r"$\tau\tau$", CHANNEL.label),
            isSignal=True,
        )
        SIGNALS_CHANNELS.append(f"{signal}{channel}")

DATASETS = ["jetmet", "tau", "egamma", "muon"]

BGS = [
    "qcd",
    "ttbarhad",
    "ttbarsl",
    "ttbarll",
    "dyjets",
    "wjets",
    "zjets",
    "hbb",
]

single_h_keys = ["hbb"]
ttbar_keys = ["ttbarhad", "ttbarsl", "ttbarll"]

qcdouts = ["QCD", "QCD0HF", "QCD1HF", "QCD2HF"]
topouts = ["Top", "TopW", "TopbW", "TopbWev", "TopbWmv", "TopbWtauhv", "TopbWq", "TopbWqq"]
sigouts = ["Xtauhtauh", "Xtauhtaue", "Xtauhtaum", "Xbb"]<|MERGE_RESOLUTION|>--- conflicted
+++ resolved
@@ -13,14 +13,9 @@
         data_samples=["jetmet", "tau"],
         isLepton=False,
         tagger_label="tauhtauh",
-<<<<<<< HEAD
-        txbb_cut=0.91,
-        txtt_cut=0.999,
-=======
         txbb_cut=0.8979591836734694,
         txtt_cut=0.9918367346938776,
         txtt_BDT_cut=0.996,
->>>>>>> cda2192e
         tt_mass_cut=("PNetmassLegacy", [50, 150]),
     ),
     "hm": Channel(
@@ -31,14 +26,9 @@
         lepton_dataset="muon",
         isLepton=True,
         tagger_label="tauhtaum",
-<<<<<<< HEAD
-        txbb_cut=0.851025641025641,
-        txtt_cut=0.9887948717948718,
-=======
         txbb_cut=0.8204081632653062,
         txtt_cut=0.9959183673469387,
         txtt_BDT_cut=0.8,
->>>>>>> cda2192e
         tt_mass_cut=("ParTmassResApplied", [70, 210]),
     ),
     "he": Channel(
@@ -49,14 +39,9 @@
         lepton_dataset="egamma",
         isLepton=True,
         tagger_label="tauhtaue",
-<<<<<<< HEAD
-        txbb_cut=0.91,
-        txtt_cut=0.999,
-=======
         txbb_cut=0.8979591836734694,
         txtt_cut=0.9959183673469387,
         txtt_BDT_cut=0.9918,
->>>>>>> cda2192e
         tt_mass_cut=("ParTmassResApplied", [70, 210]),
     ),
 }
