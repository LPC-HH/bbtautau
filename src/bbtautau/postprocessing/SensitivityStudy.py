from __future__ import annotations

import argparse
import gc
import logging
import time
import warnings
from dataclasses import dataclass
from datetime import date
from pathlib import Path

import matplotlib.pyplot as plt
import mplhep as hep
import numpy as np
import pandas as pd
from boostedhh import hh_vars
from boostedhh.utils import PAD_VAL
from joblib import Parallel, delayed
from postprocessing import (
    apply_triggers,
    base_filter,
    bbtautau_assignment,
    check_bdt_prediction_shapes,
    compute_bdt_preds,
    delete_columns,
    derive_variables,
    get_columns,
    leptons_assignment,
    load_bdt_preds,
    load_samples,
    tt_filters,
)
from Samples import CHANNELS
from skopt import gp_minimize

from bbtautau.postprocessing import utils
from bbtautau.postprocessing.plotting import (
    plot_optimization_sig_eff,
    plot_optimization_thresholds,
)
from bbtautau.postprocessing.rocUtils import ROCAnalyzer
from bbtautau.userConfig import DATA_PATHS, MODEL_DIR, SHAPE_VAR

logging.basicConfig(level=logging.INFO, format="%(asctime)s - %(levelname)s - %(message)s")
logger = logging.getLogger("boostedhh.utils")
logger.setLevel(logging.DEBUG)

plt.style.use(hep.style.CMS)
hep.style.use("CMS")

# Global variables
BDT_EVAL_DIR = Path("/ceph/cms/store/user/lumori/bbtautau/BDT_predictions/")
TODAY = date.today()  # to name output folder


class FOM:
    def __init__(self, fom_func, label, name):
        self.fom_func = fom_func
        self.label = label
        self.name = name


@dataclass
class Optimum:
    limit: float
    signal_yield: float
    signal_eff: float
    bkg_yield: float
    hmass_fail: float
    sideband_fail: float
    transfer_factor: float
    cuts: tuple[float, float]

    # Optional fields for plotting
    BBcut: np.ndarray | None = None
    TTcut: np.ndarray | None = None
    sig_map: np.ndarray | None = None
    bg_map: np.ndarray | None = None
    sel_B_min: np.ndarray | None = None
    fom: FOM | None = None

    # Signal efficiency specific fields (for grid_search_opt_sig_eff)
    sig_eff_cuts: tuple[float, float] | None = None  # Signal efficiency values at optimum
    BBcut_sig_eff: np.ndarray | None = None  # Signal efficiency grid for bb tagger
    TTcut_sig_eff: np.ndarray | None = None  # Signal efficiency grid for tt tagger
    fom_map: np.ndarray | None = None  # FOM values grid for plotting
    bb_disc_name: str | None = None  # Name of bb discriminant used
    tt_disc_name: str | None = None  # Name of tt discriminant used


def fom_2sqrtB_S(b, s, _tf):
    return np.where(s > 0, 2 * np.sqrt(b * _tf) / s, np.nan)


def fom_2sqrtB_S_var(b, s, _tf):
    return np.where((b > 0) & (s > 0), 2 * np.sqrt(b * _tf * (1 + _tf)) / s, np.nan)


def fom_punzi(b, s, _tf, a=3):
    """
    a is the number of sigmas of the test significance
    """
    return np.where(s > 0, (np.sqrt(b * _tf) + a / 2) / s, np.nan)


FOMS = {
    "2sqrtB_S": FOM(fom_2sqrtB_S, "$2\\sqrt{B}/S$", "2sqrtB_S"),
    "2sqrtB_S_var": FOM(fom_2sqrtB_S_var, "$2\\sqrt{B+B^2/\\tilde{B}}/S$", "2sqrtB_S_var"),
    "punzi": FOM(fom_punzi, "$(\\sqrt{B}+a/2)/S$", "punzi"),
}


class Analyser:
    def __init__(
        self,
        years,
        sig_key,
        channel_key,
        test_mode,
        use_bdt,
        modelname,
        main_plot_dir,
        at_inference=False,
    ):
        self.channel = CHANNELS[channel_key]
        self.years = years
        self.test_mode = test_mode
        test_dir = "test" if test_mode else "full_presel"
        tt_tagger_name = modelname if use_bdt else "ParT"

        self.sig_key = sig_key
        self.sig_key_channel = sig_key + channel_key
        self.taukey = CHANNELS[channel_key].tagger_label

        self.events_dict = {year: {} for year in years}

        self.use_bdt = use_bdt
        self.modelname = modelname
        self.at_inference = at_inference
        self.model_dir = MODEL_DIR

        self.plot_dir = (
            Path(main_plot_dir)
            / f"plots/SensitivityStudy/{TODAY}/{test_dir}/{sig_key}/{tt_tagger_name}/{channel_key}"
        )
        self.plot_dir.mkdir(parents=True, exist_ok=True)

        # This is hardcoded here
        self.bb_disc_name = "bbFatJetParTXbbvsQCDTop"
        self.tt_disc_name = (
            f"BDTScore{self.taukey}vsAll" if use_bdt else f"ttFatJetParTX{self.taukey}vsQCDTop"
        )

    def load_data(self, tt_pres=False):

        for year in self.years:

            filters_dict = base_filter(self.test_mode)
<<<<<<< HEAD
=======

            # Prefilters already applied in skimmer
>>>>>>> 77ef178b
            # filters_dict = bb_filters(filters_dict, num_fatjets=3, bb_cut=0.3)

            if tt_pres:
                filters_dict = tt_filters(self.channel, filters_dict, num_fatjets=3, tt_cut=0.3)

            columns = get_columns(year, triggers_in_channel=self.channel)

            self.events_dict[year] = load_samples(
                year=year,
                paths=DATA_PATHS[year],
                signals=[self.sig_key],
                channels=[self.channel],
                filters_dict=filters_dict,
                load_columns=columns,
                restrict_data_to_channel=True,
                loaded_samples=True,
                multithread=True,
            )

            apply_triggers(self.events_dict[year], year, self.channel)
            delete_columns(self.events_dict[year], year, channels=[self.channel])

            derive_variables(self.events_dict[year], self.channel)

            bbtautau_assignment(self.events_dict[year], agnostic=True)
            leptons_assignment(self.events_dict[year], dR_cut=1.5)

            if self.use_bdt:
                if self.at_inference:
                    # evaluate bdt at inference time
                    # Store the evals by default
                    start_time = time.time()
                    compute_bdt_preds(
                        events_dict=self.events_dict,
                        model_dir=self.model_dir,
                        modelname=self.modelname,
                        channel=self.channel,
                        test_mode=self.test_mode,
                        save_dir=BDT_EVAL_DIR,
                    )
                    print(
                        f"BDT predictions computed at inference time in {time.time() - start_time} seconds"
                    )

                else:
                    shapes_ok = check_bdt_prediction_shapes(
                        self.events_dict,
                        self.modelname,
                        self.channel,
                        BDT_EVAL_DIR,
                        self.test_mode,
                    )
                    if shapes_ok:
                        load_bdt_preds(
                            self.events_dict,
                            modelname=self.modelname,
                            channel=self.channel,
                            bdt_preds_dir=BDT_EVAL_DIR,
                            test_mode=self.test_mode,
                            all_outs=True,
                        )
                    else:
                        print(
                            "BDT prediction don't exist or shapes do not match with data. You might have changed the preselection. I will recompute the predictions."
                        )
                        compute_bdt_preds(
                            events_dict=self.events_dict,
                            model_dir=self.model_dir,
                            modelname=self.modelname,
                            channel=self.channel,
                            test_mode=self.test_mode,
                            save_dir=BDT_EVAL_DIR,
                        )
        return

    @staticmethod
    def get_jet_vals(vals, mask, nan_to_pad=True):

        # TODO: Deprecate this (just need to use get_var properly)

        # check if vals is a numpy array
        if not isinstance(vals, np.ndarray):
            vals = vals.to_numpy()
        if len(vals.shape) == 1:
            warnings.warn(
                f"vals is a numpy array of shape {vals.shape}. Ignoring mask.", stacklevel=2
            )
            return vals if not nan_to_pad else np.nan_to_num(vals, nan=PAD_VAL)
        if nan_to_pad:
            return np.nan_to_num(vals[mask], nan=PAD_VAL)
        else:
            return vals[mask]

    def compute_and_plot_rocs(self, years, discs=None):
        if set(years) != set(self.years):
            raise ValueError(f"Years {years} not in {self.years}")

        self.events_dict_allyears = utils.concatenate_years(self.events_dict, years)

        background_names = self.channel.data_samples

        discs_tt = [
            f"ttFatJetParTX{self.taukey}vsQCD",
            f"ttFatJetParTX{self.taukey}vsQCDTop",
        ]

        discs_bb = ["bbFatJetParTXbbvsQCD", "bbFatJetParTXbbvsQCDTop", "bbFatJetPNetXbbvsQCDLegacy"]

        if self.use_bdt:
            discs_tt += [f"BDTScore{self.taukey}vsQCD", f"BDTScore{self.taukey}vsAll"]

        discs_all = discs or (discs_bb + discs_tt)

        self.rocAnalyzer = ROCAnalyzer(
            years=years,
            signals={self.sig_key_channel: self.events_dict_allyears[self.sig_key_channel]},
            backgrounds={bkg: self.events_dict_allyears[bkg] for bkg in background_names},
<<<<<<< HEAD
        )

        self.rocAnalyzer.fill_discriminants(
            discs_all, signal_name=self.sig_key_channel, background_names=background_names
        )

=======
        )

        self.rocAnalyzer.fill_discriminants(
            discs_all, signal_name=self.sig_key_channel, background_names=background_names
        )

>>>>>>> 77ef178b
        self.rocAnalyzer.compute_rocs()

        # Plot bb
        self.rocAnalyzer.plot_rocs(title="bbFatJet", disc_names=discs_bb, plot_dir=self.plot_dir)

        # Plot tt
        self.rocAnalyzer.plot_rocs(title="ttFatJet", disc_names=discs_tt, plot_dir=self.plot_dir)

        for disc in discs_all:
            self.rocAnalyzer.plot_disc_scores(disc, background_names, self.plot_dir)
            self.rocAnalyzer.plot_disc_scores(
                disc, [[bkg] for bkg in background_names], self.plot_dir
            )
            self.rocAnalyzer.compute_confusion_matrix(disc, plot_dir=self.plot_dir)

        print(f"ROCs computed and plotted for years {years} and signals {self.sig_key_channel}.")

    def plot_mass(self, years):
        for key in [self.sig_key_channel, "data"]:
            print(f"Plotting mass for {key}")
            if key == self.sig_key_channel:
                events = pd.concat([self.events_dict[year][key].events for year in years])
            else:
                events = pd.concat(
                    [
                        self.events_dict[year][dkey].events
                        for dkey in self.channel.data_samples
                        for year in years
                    ]
                )

            bins = np.linspace(0, 250, 50)

            fig, axs = plt.subplots(1, 2, figsize=(24, 10))

            for i, (jet, jlabel) in enumerate(
                zip(["bb", "tt"], ["bb FatJet", rf"{self.channel.label} FatJet"])
            ):
                ax = axs[i]
                if key == self.sig_key_channel:
                    mask = np.concatenate(
                        [
                            self.events_dict[year][self.sig_key_channel].get_mask(jet)
                            for year in years
                        ],
                        axis=0,
                    )
                else:
                    mask = np.concatenate(
                        [
                            self.events_dict[year][dkey].get_mask(jet)
                            for dkey in self.channel.data_samples
                            for year in years
                        ],
                        axis=0,
                    )

                print("Shape of events", events.shape)
                print("Shape of mask", mask.shape)

                for j, (mkey, mlabel) in enumerate(
                    zip(
                        [
                            "ak8FatJetMsd",
                            "ak8FatJetPNetmassLegacy",
                            "ak8FatJetParTmassResApplied",
                            "ak8FatJetParTmassVisApplied",
                        ],
                        ["SoftDrop", "PNetLegacy", "ParT Res", "ParT Vis"],
                    )
                ):
                    ax.hist(
                        self.get_jet_vals(events[mkey], mask),
                        bins=bins,
                        histtype="step",
                        weights=events["finalWeight"],
                        label=mlabel,
                        linewidth=2,
                        color=plt.cm.tab10.colors[j],
                    )

                ax.vlines(125, 0, ax.get_ylim()[1], linestyle="--", color="k", alpha=0.1)
                # ax.set_title(jlabel, fontsize=24)
                ax.set_xlabel("Mass [GeV]")
                ax.set_ylabel("Events")
                ax.legend()
                ax.set_ylim(0)
                hep.cms.label(
                    ax=ax,
                    label="Preliminary",
                    data=key == "data",
                    year="2022-23" if years == hh_vars.years else "+".join(years),
                    com="13.6",
                    fontsize=20,
                    lumi=f"{np.sum([hh_vars.LUMI[year] for year in years]) / 1000:.1f}",
                )

                ax.text(
                    0.03,
                    0.92,
                    jlabel,
                    transform=ax.transAxes,
                    fontsize=24,
                    # fontproperties="Tex Gyre Heros:bold",
                )

            # create mass directory if it doesn't exist
            (self.plot_dir / "mass").mkdir(parents=True, exist_ok=True)

            # save plots
            plt.savefig(
                self.plot_dir / f"mass/{key+'_'+jet+'_'.join(years)}.png",
                bbox_inches="tight",
            )
            plt.savefig(
                self.plot_dir / f"mass/{key+'_'+jet+'_'.join(years)}.pdf",
                bbox_inches="tight",
            )

    def prepare_sensitivity(self, years):
        if set(years) != set(self.years):
            raise ValueError(f"Years {years} not in {self.years}")

        mbbk = SHAPE_VAR["name"]
        mttk = self.channel.tt_mass_cut[0]

        """
        for tautau mass regression:
            -for hh use pnetlegacy
            -leptons : part Res
        """

        self.txbbs = {year: {} for year in years}
        self.txtts = {year: {} for year in years}
        self.masstt = {year: {} for year in years}
        self.massbb = {year: {} for year in years}
        self.ptbb = {year: {} for year in years}
        self.pttt = {year: {} for year in years}

        # precompute to speedup
        for year in years:
            for key in [self.sig_key_channel] + self.channel.data_samples:
                self.txbbs[year][key] = self.events_dict[year][key].get_var(self.bb_disc_name)
                self.txtts[year][key] = self.events_dict[year][key].get_var(self.tt_disc_name)
                self.masstt[year][key] = self.events_dict[year][key].get_var(mttk)
                self.massbb[year][key] = self.events_dict[year][key].get_var(mbbk)
                self.ptbb[year][key] = self.events_dict[year][key].get_var("bbFatJetPt")
                self.pttt[year][key] = self.events_dict[year][key].get_var("ttFatJetPt")

    def compute_sig_bkg_abcd(self, years, txbbcut, txttcut, mbb1, mbb2, mtt1, mtt2):
        # pass/fail from taggers
        sig_pass = 0  # resonant region pass, signal
        bg_pass_sb = 0  # sideband region pass, data
        bg_fail_res = 0  # resonant region fail, data
        bg_fail_sb = 0  # sideband region fail, data
        for year in years:

            cut_sig_pass = (
                (self.txbbs[year][self.sig_key_channel] > txbbcut)
                & (self.txtts[year][self.sig_key_channel] > txttcut)
                & (self.massbb[year][self.sig_key_channel] > mbb1)
                & (self.massbb[year][self.sig_key_channel] < mbb2)
                & (self.ptbb[year][self.sig_key_channel] > 250)
                & (self.pttt[year][self.sig_key_channel] > 200)
            )
            if not self.use_bdt:
                cut_sig_pass &= (self.masstt[year][self.sig_key_channel] > mtt1) & (
                    self.masstt[year][self.sig_key_channel] < mtt2
                )

            sig_pass += np.sum(
                self.events_dict[year][self.sig_key_channel].get_var("finalWeight")[cut_sig_pass]
            )

            for key in self.channel.data_samples:
                cut_bg_pass_sb = (
                    (self.txbbs[year][key] > txbbcut)
                    & (self.txtts[year][key] > txttcut)
                    & (self.ptbb[year][key] > 250)
                    & (self.pttt[year][key] > 200)
                )
                if not self.use_bdt:
                    cut_bg_pass_sb &= (self.masstt[year][key] > mtt1) & (
                        self.masstt[year][key] < mtt2
                    )

                msb1 = (self.massbb[year][key] > SHAPE_VAR["range"][0]) & (
                    self.massbb[year][key] < mbb1
                )
                msb2 = (self.massbb[year][key] > mbb2) & (
                    self.massbb[year][key] < SHAPE_VAR["range"][1]
                )
                bg_pass_sb += np.sum(
                    self.events_dict[year][key].get_var("finalWeight")[cut_bg_pass_sb & msb1]
                )
                bg_pass_sb += np.sum(
                    self.events_dict[year][key].get_var("finalWeight")[cut_bg_pass_sb & msb2]
                )
                cut_bg_fail_sb = (
                    ((self.txbbs[year][key] < txbbcut) | (self.txtts[year][key] < txttcut))
                    & (self.ptbb[year][key] > 250)
                    & (self.pttt[year][key] > 200)
                )
                if not self.use_bdt:
                    cut_bg_fail_sb &= (self.masstt[year][key] > mtt1) & (
                        self.masstt[year][key] < mtt2
                    )

                bg_fail_sb += np.sum(
                    self.events_dict[year][key].get_var("finalWeight")[cut_bg_fail_sb & msb1]
                )
                bg_fail_sb += np.sum(
                    self.events_dict[year][key].get_var("finalWeight")[cut_bg_fail_sb & msb2]
                )
                cut_bg_fail_res = (
                    ((self.txbbs[year][key] < txbbcut) | (self.txtts[year][key] < txttcut))
                    & (self.massbb[year][key] > mbb1)
                    & (self.massbb[year][key] < mbb2)
                    & (self.ptbb[year][key] > 250)
                    & (self.pttt[year][key] > 200)
                )
                if not self.use_bdt:
                    cut_bg_fail_res &= (self.masstt[year][key] > mtt1) & (
                        self.masstt[year][key] < mtt2
                    )

                bg_fail_res += np.sum(
                    self.events_dict[year][key].get_var("finalWeight")[cut_bg_fail_res]
                )

        del cut_sig_pass, cut_bg_pass_sb, cut_bg_fail_sb, cut_bg_fail_res, msb1, msb2

        # signal, B, C, D, TF = C/D
        tf = bg_fail_res / bg_fail_sb if bg_fail_sb > 0 else 0
        return sig_pass, bg_pass_sb, bg_fail_res, bg_fail_sb, tf

    def grid_search_opt(
        self,
        years,
        gridsize,
        gridlims,
        B_min_vals,
        foms,
        use_thresholds=False,
    ) -> Optimum:
        """
        Grid search optimization for signal/background discrimination.

        Args:
            years: List of years to analyze
            gridsize: Size of the grid (gridsize x gridsize points)
            gridlims: Tuple of (min, max) for grid limits
            B_min_vals: List of minimum background values to test
            foms: List of figure-of-merit functions
            normalize_sig: Whether to normalize signal yields
            use_sig_eff: If True, use signal efficiency coordinates; if False, use raw thresholds

        Returns:
            Optimum: Results dictionary containing optimization results

        Note:
            When use_sig_eff=True, gridlims should be efficiency values (0.0 to 1.0).
            When use_sig_eff=False, gridlims should be raw threshold values.
        """

        mbb1, mbb2 = SHAPE_VAR["blind_window"]
        mtt1, mtt2 = self.channel.tt_mass_cut[1]

        if not use_thresholds:
            # Signal efficiency coordinate system
            if not hasattr(self, "rocAnalyzer"):
                print("ROC analyzer not found. Running compute_and_plot_rocs first.")
                self.compute_and_plot_rocs(years)
                print("ROC analyzer computed and plotted.")

            # Check discriminants exist
            if self.bb_disc_name not in self.rocAnalyzer.discriminants:
                raise ValueError(
                    f"BB discriminant '{self.bb_disc_name}' not found in ROC analyzer. Available: {list(self.rocAnalyzer.discriminants.keys())}"
                )
            if self.tt_disc_name not in self.rocAnalyzer.discriminants:
                raise ValueError(
                    f"TT discriminant '{self.tt_disc_name}' not found in ROC analyzer. Available: {list(self.rocAnalyzer.discriminants.keys())}"
                )

            # Create signal efficiency grid
            bbcutSigEff = np.linspace(*gridlims, gridsize)
            ttcutSigEff = np.linspace(*gridlims, gridsize)
            BBcutSigEff, TTcutSigEff = np.meshgrid(bbcutSigEff, ttcutSigEff)

            # Get discriminant objects for threshold lookup
            bb_discriminant = self.rocAnalyzer.discriminants[self.bb_disc_name]
            tt_discriminant = self.rocAnalyzer.discriminants[self.tt_disc_name]
<<<<<<< HEAD

            # VECTORIZED threshold computation
            bbcut_thresholds = bb_discriminant.get_cut_from_sig_eff(bbcutSigEff)
            ttcut_thresholds = tt_discriminant.get_cut_from_sig_eff(ttcutSigEff)

=======

            # VECTORIZED threshold computation
            bbcut_thresholds = bb_discriminant.get_cut_from_sig_eff(bbcutSigEff)
            ttcut_thresholds = tt_discriminant.get_cut_from_sig_eff(ttcutSigEff)

>>>>>>> 77ef178b
            # Create threshold meshgrids for actual cuts
            BBcut, TTcut = np.meshgrid(bbcut_thresholds, ttcut_thresholds)

        else:
            # Raw threshold coordinate system
            bbcut = np.linspace(*gridlims, gridsize)
            ttcut = np.linspace(*gridlims, gridsize)
            BBcut, TTcut = np.meshgrid(bbcut, ttcut)

            # For consistency, set efficiency grids to None when not using signal efficiency
            BBcutSigEff = None
            TTcutSigEff = None

        # Flatten the grid for parallel evaluation
        bbcut_flat = BBcut.ravel()
        ttcut_flat = TTcut.ravel()

        sig_bkg_f = self.compute_sig_bkg_abcd

        def sig_bg(bbcut, ttcut):
            return sig_bkg_f(
                years=years,
                txbbcut=bbcut,
                txttcut=ttcut,
                mbb1=mbb1,
                mbb2=mbb2,
                mtt1=mtt1,
                mtt2=mtt2,
            )

        print(f"Running grid search on {len(bbcut_flat)} points...")
        results = Parallel(n_jobs=-10, verbose=1)(  # reducing a bit njobs
            delayed(sig_bg)(_b, _t) for _b, _t in zip(bbcut_flat, ttcut_flat)
        )

        # Reshape results to match grid shape
        sigs, bgs_sb, bg_fails_res, bg_fails_sb, tfs = zip(*results)
        grid_shape = BBcut.shape
        sigs = np.array(sigs).reshape(grid_shape)
        bgs_sb = np.array(bgs_sb).reshape(grid_shape)
        bg_fails_res = np.array(bg_fails_res).reshape(grid_shape)
        bg_fails_sb = np.array(bg_fails_sb).reshape(grid_shape)
        tfs = np.array(tfs).reshape(grid_shape)

        tot_sig_weight = np.sum(
            np.concatenate(
                [
                    self.events_dict[year][self.sig_key_channel].get_var("finalWeight")
                    for year in years
                ]
            )
        )

        sigs_eff = sigs / tot_sig_weight

        bgs_scaled = bgs_sb * tfs

        results = {}
        for fom in foms:
            results[fom.name] = {}
            for B_min in B_min_vals:

                results[fom.name][f"Bmin={B_min}"] = {}

                sel_B_min = bgs_sb >= B_min
                if not np.any(sel_B_min):
                    print(f"Warning: No points satisfy B_min>{B_min} for FOM={fom.name}. Skipping.")
                    continue

                limits = fom.fom_func(bgs_sb, sigs, tfs)
                sel_indices = np.argwhere(sel_B_min)
                selected_limits = limits[sel_B_min]
                min_idx_in_selected = np.argmin(selected_limits)
                idx_opt = tuple(sel_indices[min_idx_in_selected])
                limit_opt = selected_limits[min_idx_in_selected]

                # Get optimal cuts (always in threshold space)
                bbcut_opt, ttcut_opt = BBcut[idx_opt], TTcut[idx_opt]

                # Prepare Optimum object with appropriate fields
                optimum_args = {
                    "limit": limit_opt,
                    "signal_yield": sigs[idx_opt],
                    "signal_eff": sigs_eff[idx_opt],
                    "bkg_yield": bgs_sb[idx_opt],
                    "hmass_fail": bg_fails_res[idx_opt],
                    "sideband_fail": bg_fails_sb[idx_opt],
                    "transfer_factor": tfs[idx_opt],
                    "cuts": (bbcut_opt, ttcut_opt),  # Always actual thresholds
                    "BBcut": BBcut,
                    "TTcut": TTcut,
<<<<<<< HEAD
=======
                    "bb_disc_name": self.bb_disc_name,
                    "tt_disc_name": self.tt_disc_name,
>>>>>>> 77ef178b
                    "sig_map": sigs,
                    "bg_map": bgs_scaled,
                    "sel_B_min": sel_B_min,
                    "fom": fom,
                }

                # Add signal efficiency specific fields if using signal efficiency coordinates
                if not use_thresholds:
                    bbcut_sig_eff_opt = BBcutSigEff[idx_opt]
                    ttcut_sig_eff_opt = TTcutSigEff[idx_opt]

                    optimum_args.update(
                        {
                            "sig_eff_cuts": (bbcut_sig_eff_opt, ttcut_sig_eff_opt),
                            "BBcut_sig_eff": BBcutSigEff,
                            "TTcut_sig_eff": TTcutSigEff,
                            "fom_map": limits,
<<<<<<< HEAD
                            "bb_disc_name": self.bb_disc_name,
                            "tt_disc_name": self.tt_disc_name,
=======
>>>>>>> 77ef178b
                        }
                    )

                results[fom.name][f"Bmin={B_min}"] = Optimum(**optimum_args)

        return results

    def bayesian_opt(self, years, B_min_vals, gridlims, foms) -> Optimum:

        mbb1, mbb2 = SHAPE_VAR["blind_window"]
        mtt1, mtt2 = self.channel.tt_mass_cut[1]

        sig_bkg_f = self.compute_sig_bkg_abcd

        def objective(cuts, B_min, fom):
            txbbcut, txttcut = cuts
            sig, bg, sig_fail, bg_fail, tf = sig_bkg_f(
                years, txbbcut, txttcut, mbb1, mbb2, mtt1, mtt2
            )

            if bg * tf > 1e-8 and bg > B_min:  # enforce soft constraint
                limit = fom.fom_func(bg, sig, tf)
            else:
                limit = np.abs(PAD_VAL)
            return float(limit)

        results = {}
        for fom in foms:
            results[fom.name] = {}
            for B_min in B_min_vals:
                results[fom.name][f"Bmin={B_min}"] = {}
                res = gp_minimize(
                    lambda cuts, B_min=B_min, fom=fom: objective(cuts, B_min, fom),
                    dimensions=[gridlims, gridlims],  # [txbbcut, txttcut] ranges
                    n_calls=40,
                    random_state=42,
                    verbose=True,
                )

                print("Bayesian optimization results:")
                print("Best limit:", res.fun)
                print("Optimal cuts:", res.x)

                sig_opt, bg_opt, sig_fail_opt, bg_fail_opt, tf_opt = sig_bkg_f(
                    years, res.x[0], res.x[1], mbb1, mbb2, mtt1, mtt2
                )

                results[fom.name][f"Bmin={B_min}"] = Optimum(
                    limit=res.fun,
                    signal_yield=sig_opt,
                    bkg_yield=bg_opt,
                    hmass_fail=sig_fail_opt,
                    sideband_fail=bg_fail_opt,
                    transfer_factor=tf_opt,
                    cuts=(res.x[0], res.x[1]),
                )

        return results

    def perform_optimization(self, years, use_thresholds=False, plot=True, b_min_vals=None):

        if b_min_vals is None:
            b_min_vals = [1, 3, 5] if self.test_mode else np.arange(1, 17, 2)

        if self.test_mode:
            gridlims = (0.3, 1) if use_thresholds else (0.2, 0.9)
        else:
            gridlims = (0.7, 1) if use_thresholds else (0.25, 0.75)

        gridsize = 20 if self.test_mode else 50

        foms = [FOMS["2sqrtB_S_var"]]

        results = self.grid_search_opt(
            years,
            gridsize,
            gridlims=gridlims,
            B_min_vals=b_min_vals,
            foms=foms,
            use_thresholds=use_thresholds,
        )

        successful_b_min_vals = []
        saved_files = []
        for fom in foms:
            bmin_dfs = []
            for B_min in b_min_vals:
                optimum_result = results.get(fom.name, {}).get(f"Bmin={B_min}")
                if optimum_result:
                    successful_b_min_vals.append(B_min)
                    bmin_df = self.as_df(optimum_result, years, label=f"Bmin={B_min}")
                    bmin_dfs.append(bmin_df)

            if not bmin_dfs:
                print(f"No results for FOM {fom.name}, skipping.")
                continue

            # Create DataFrame for this FOM and transpose it
            fom_df = pd.concat(bmin_dfs).set_index("Label").T
            print(f"\nResults for FOM: {fom.name}")
            print(self.channel.label, "\n", fom_df.to_markdown())

            # Save separate CSV file for each FOM
            output_csv = (
                self.plot_dir
                / f"{'_'.join(years)}_opt_results_{fom.name}_{'thresh' if use_thresholds else 'sigeff'}.csv"
            )
            fom_df.to_csv(output_csv)
            saved_files.append(output_csv)
            print(f"Saved {fom.name} results to: {output_csv}")

        if not saved_files:
            print("No results to save.")
            return

        print(f"\nSaved {len(saved_files)} CSV files:")
        for file in saved_files:
            print(f"  - {file}")

        if plot:
            while len(successful_b_min_vals) > 4:
                successful_b_min_vals = successful_b_min_vals[::2]

            if use_thresholds:
                plot_optimization_thresholds(
                    results=results,
                    years=years,
                    b_min_vals=successful_b_min_vals,
                    foms=foms,
                    channel=self.channel,
                    save_path=self.plot_dir / f"{'_'.join(years)}_thresholds",
                    show=False,
                )
            else:
                plot_optimization_sig_eff(
                    results=results,
                    years=years,
                    b_min_vals=successful_b_min_vals,
                    foms=foms,
                    channel=self.channel,
                    save_path=self.plot_dir / f"{'_'.join(years)}_sigeff",
                    show=False,
                    use_log_scale=False,
                    clip_value=100,
                )
                plot_optimization_sig_eff(
                    results=results,
                    years=years,
                    b_min_vals=successful_b_min_vals,
                    foms=foms,
                    channel=self.channel,
                    save_path=self.plot_dir / f"{'_'.join(years)}_sigeff_log",
                    show=False,
                    use_log_scale=True,
                )

    def study_foms(self, years):
        b_min_vals = np.arange(1, 17, 2)
        gridlims = (0.7, 1)
        gridsize = 10 if self.test_mode else 30

        foms = [FOMS["2sqrtB_S_var"], FOMS["punzi"]]

        results = self.grid_search_opt(
            years, gridsize, gridlims=gridlims, B_min_vals=b_min_vals, foms=foms
        )

        fig, ax = plt.subplots(figsize=(12, 8))
        colors = ["blue", "red", "green", "orange", "purple", "brown", "pink", "gray"]
        markers = ["o", "s", "D", "^", "v", "<", ">", "p"]

        for i, fom in enumerate(foms):
            fom_name = fom.name
            if fom_name in results:
                ax.plot(
                    b_min_vals,
                    [results[fom_name][f"Bmin={B_min}"].limit for B_min in b_min_vals],
                    color=colors[i % len(colors)],
                    marker=markers[i % len(markers)],
                    linewidth=2,
                    markersize=8,
                    label=fom.label,
                )

        ax.set_xlabel("$B_{min}$")
        ax.set_ylabel("FOM optimum  ")

        ax.text(
            0.05,
            0.72,
            self.channel.label,
            transform=ax.transAxes,
            fontsize=20,
            fontproperties="Tex Gyre Heros",
        )
        ax.legend()
        ax.grid(True, alpha=0.3)

        hep.cms.label(
            ax=ax,
            label="Work in Progress",
            data=True,
            year="2022-23" if years == hh_vars.years else "+".join(years),
            com="13.6",
            fontsize=18,
            lumi=f"{np.sum([hh_vars.LUMI[year] for year in years]) / 1000:.1f}",
        )

        # Create plots directory if it doesn't exist
        plot_path = self.plot_dir / "fom_study"
        plot_path.mkdir(parents=True, exist_ok=True)

        # Save plots
        plt.savefig(
            plot_path / f"fom_comparison_{'_'.join(years)}.pdf",
            bbox_inches="tight",
        )
        plt.savefig(
            plot_path / f"fom_comparison_{'_'.join(years)}.png",
            bbox_inches="tight",
        )

        plt.close()

        # Also create a summary table
        summary_data = []
        for B_min in b_min_vals:
            row = {"B_min": B_min}
            for fom in foms:
                fom_name = fom.name
                if fom_name in results:
                    optimum = results[fom_name][f"Bmin={B_min}"]
                    limit = fom.fom_func(
                        optimum.bkg_yield, optimum.signal_yield, optimum.transfer_factor
                    )
                    row[f"{fom_name}_limit"] = limit
                    row[f"{fom_name}_sig_yield"] = optimum.signal_yield
                    row[f"{fom_name}_bkg_yield"] = optimum.bkg_yield
                    row[f"{fom_name}_cuts"] = f"({optimum.cuts[0]:.3f}, {optimum.cuts[1]:.3f})"
            summary_data.append(row)

        summary_df = pd.DataFrame(summary_data)
        summary_df.to_csv(plot_path / f"fom_summary_{'_'.join(years)}.csv", index=False)

        return

    def study_minimization_method(self, years):
        """
        Compare grid search vs Bayesian optimization methods for limit minimization.

        This method:
        1. Runs both grid search and Bayesian optimization for different B_min values
        2. Measures execution time for each method
        3. Compares the resulting limits and optimal cuts
        4. Creates plots and summary tables
        """
        import time

        # Configuration parameters
        b_min_vals = [1, 2]  # np.arange(1, 17, 2)  # [1, 3, 5, 7, 9, 11, 13, 15]
        gridlims = (0.7, 1.0)
        gridsize = 20 if self.test_mode else 50
        bayesian_calls = 100
        foms = [FOMS["2sqrtB_S_var"]]

        # Results storage
        results = {"grid_search": {}, "bayesian": {}}

        # Timing storage
        timing_results = {"grid_search": {}, "bayesian": {}}

        print("Starting minimization method comparison...")
        print(f"Testing B_min values: {b_min_vals}")
        print(f"Grid search: {gridsize}x{gridsize} grid")
        print(f"Bayesian optimization: {bayesian_calls} function calls")

        # Bayesian Optimization
        print("  Running Bayesian optimization...")
        start_time = time.perf_counter()
        bayesian_results = self.bayesian_opt(
            years=years, B_min_vals=b_min_vals, gridlims=gridlims, foms=foms
        )
        bayesian_time = time.perf_counter() - start_time
        timing_results["bayesian"] = bayesian_time
        results["bayesian"] = bayesian_results

        # Grid Search
        print("  Running grid search...")
        start_time = time.perf_counter()
        grid_results = self.grid_search_opt(
            years=years, gridsize=gridsize, gridlims=gridlims, B_min_vals=b_min_vals, foms=foms
        )
        grid_time = time.perf_counter() - start_time
        timing_results["grid_search"] = grid_time
        results["grid_search"] = grid_results

        print(f"  Grid search time: {grid_time:.2f}s")
        print(f"  Bayesian time: {bayesian_time:.2f}s")
        print(f"  Speedup: {grid_time/bayesian_time:.2f}x")

        # Create comparison plots
        self._plot_minimization_comparison(results, timing_results, b_min_vals, foms, years)

        # Create summary table
        self._create_minimization_summary(results, timing_results, b_min_vals, foms, years)

        print("\nMinimization method comparison completed!")
        return results, timing_results

    def _plot_minimization_comparison(self, results, timing_results, b_min_vals, foms, years):
        """
        Create comparison plots for grid search vs Bayesian optimization.
        """
        plt.rcdefaults()
        plt.style.use(hep.style.CMS)
        hep.style.use("CMS")

        # Create subplots: timing comparison and limit comparison
        fig, (ax1, ax2) = plt.subplots(1, 2, figsize=(20, 8))

        colors = ["blue", "red", "green", "orange"]
        markers = ["o", "s", "D", "^"]

        # Plot 1: Timing comparison
        for i, method in enumerate(["grid_search", "bayesian"]):
            times = [timing_results[method][B_min] for B_min in b_min_vals]
            ax1.plot(
                b_min_vals,
                times,
                color=colors[i],
                marker=markers[i],
                linewidth=2,
                markersize=8,
                label=f"{method.replace('_', ' ').title()}",
            )

        ax1.set_xlabel("B_min (background constraint)")
        ax1.set_ylabel("Execution time (seconds)")
        ax1.set_title("Execution Time Comparison")
        ax1.legend()
        ax1.grid(True, alpha=0.3)

        # Plot 2: Limit comparison for each FOM function
        for i, fom in enumerate(foms):
            fom_name = fom.name

            # Grid search limits
            grid_limits = []
            bayesian_limits = []

            for B_min in b_min_vals:
                grid_limit = results["grid_search"][fom.name][f"Bmin={B_min}"].limit
                bayesian_limit = results["bayesian"][fom.name][f"Bmin={B_min}"].limit
                grid_limits.append(grid_limit)
                bayesian_limits.append(bayesian_limit)

            # Plot grid search results
            ax2.plot(
                b_min_vals,
                grid_limits,
                color=colors[0],
                marker=markers[0],
                linewidth=2,
                markersize=8,
                label=f"Grid Search ({fom_name})" if i == 0 else "",
            )

            # Plot Bayesian results
            ax2.plot(
                b_min_vals,
                bayesian_limits,
                color=colors[1],
                marker=markers[1],
                linewidth=2,
                markersize=8,
                label=f"Bayesian ({fom_name})" if i == 0 else "",
            )

        ax2.set_xlabel("B_min (background constraint)")
        ax2.set_ylabel("Limit")
        ax2.set_title("Limit Comparison")
        ax2.legend()
        ax2.grid(True, alpha=0.3)

        # Add CMS label
        hep.cms.label(
            ax=ax1,
            label="Work in Progress",
            data=True,
            year="2022-23" if years == hh_vars.years else "+".join(years),
            com="13.6",
            fontsize=13,
            lumi=f"{np.sum([hh_vars.LUMI[year] for year in years]) / 1000:.1f}",
        )

        # Add channel label
        ax1.text(
            0.05,
            0.95,
            self.channel.label,
            transform=ax1.transAxes,
            fontsize=16,
            fontproperties="Tex Gyre Heros",
            verticalalignment="top",
        )

        # Save plots
        plot_path = self.plot_dir / "minimization_comparison"
        plot_path.mkdir(parents=True, exist_ok=True)

        plt.savefig(
            plot_path / f"minimization_comparison_{'_'.join(years)}.pdf", bbox_inches="tight"
        )
        plt.savefig(
            plot_path / f"minimization_comparison_{'_'.join(years)}.png", bbox_inches="tight"
        )
        plt.close()

        print(f"Comparison plots saved to {plot_path}")

    def _create_minimization_summary(self, results, timing_results, b_min_vals, foms, years):
        """
        Create a comprehensive summary table of the comparison results.
        """
        summary_data = []

        for B_min in b_min_vals:
            for fom in foms:
                fom_name = fom.name

                row = {"B_min": B_min, "FOM_function": fom_name}

                # Grid search results
                grid_opt = results["grid_search"][fom_name][f"Bmin={B_min}"]
                row.update(
                    {
                        "grid_time": timing_results["grid_search"][B_min],
                        "grid_limit": grid_opt.limit,
                        "grid_sig_yield": grid_opt.signal_yield,
                        "grid_bkg_yield": grid_opt.bkg_yield,
                        "grid_cuts": f"({grid_opt.cuts[0]:.3f}, {grid_opt.cuts[1]:.3f})",
                        "grid_tf": grid_opt.transfer_factor,
                    }
                )

                # Bayesian results
                bayesian_opt = results["bayesian"][fom_name][f"Bmin={B_min}"]
                row.update(
                    {
                        "bayesian_time": timing_results["bayesian"][B_min],
                        "bayesian_limit": bayesian_opt.limit,
                        "bayesian_sig_yield": bayesian_opt.signal_yield,
                        "bayesian_bkg_yield": bayesian_opt.bkg_yield,
                        "bayesian_cuts": f"({bayesian_opt.cuts[0]:.3f}, {bayesian_opt.cuts[1]:.3f})",
                        "bayesian_tf": bayesian_opt.transfer_factor,
                    }
                )

                # Calculate differences
                if not np.isnan(row["grid_limit"]) and not np.isnan(row["bayesian_limit"]):
                    row["limit_diff"] = row["bayesian_limit"] - row["grid_limit"]
                    row["limit_ratio"] = row["bayesian_limit"] / row["grid_limit"]
                    row["time_ratio"] = row["grid_time"] / row["bayesian_time"]
                else:
                    row["limit_diff"] = np.nan
                    row["limit_ratio"] = np.nan
                    row["time_ratio"] = np.nan

                summary_data.append(row)

        summary_df = pd.DataFrame(summary_data)

        # Save summary table
        plot_path = self.plot_dir / "minimization_comparison"
        plot_path.mkdir(parents=True, exist_ok=True)
        summary_df.to_csv(plot_path / f"minimization_summary_{'_'.join(years)}.csv", index=False)

        # Print summary statistics
        print("\n" + "=" * 80)
        print("MINIMIZATION METHOD COMPARISON SUMMARY")
        print("=" * 80)

        for fom in foms:
            fom_name = fom.name
            print(f"\nResults for {fom_name}:")

            # Filter data for this FOM function
            fom_data = summary_df[summary_df["FOM_function"] == fom_name]

            if not fom_data.empty:
                # Time comparison
                avg_grid_time = fom_data["grid_time"].mean()
                avg_bayesian_time = fom_data["bayesian_time"].mean()
                avg_speedup = fom_data["time_ratio"].mean()

                print("  Average execution time:")
                print(f"    Grid search: {avg_grid_time:.2f}s")
                print(f"    Bayesian: {avg_bayesian_time:.2f}s")
                print(f"    Average speedup: {avg_speedup:.2f}x")

                # Limit comparison
                avg_limit_ratio = fom_data["limit_ratio"].mean()
                print(f"  Average limit ratio (Bayesian/Grid): {avg_limit_ratio:.3f}")

                # Best results
                best_grid_idx = fom_data["grid_limit"].idxmin()
                best_bayesian_idx = fom_data["bayesian_limit"].idxmin()

                print(
                    f"  Best grid search limit: {fom_data.loc[best_grid_idx, 'grid_limit']:.3f} (B_min={fom_data.loc[best_grid_idx, 'B_min']})"
                )
                print(
                    f"  Best Bayesian limit: {fom_data.loc[best_bayesian_idx, 'bayesian_limit']:.3f} (B_min={fom_data.loc[best_bayesian_idx, 'B_min']})"
                )

        print("\n" + "=" * 80)

    @staticmethod
    def as_df(optimum, years, label="optimum"):
        """
        Converts an Optimum result to a pandas DataFrame row with derived quantities.

        Args:
            optimum: An Optimum dataclass instance.
            years: List of years used in the optimization.
            label: Optional label for the result row.
        Returns:
            pd.DataFrame with one row of results.
        """

        limits = {}
        limits["Label"] = label
        limits["Cut_Xbb"] = optimum.cuts[0]
        limits["Cut_Xtt"] = optimum.cuts[1]
        limits["Sig_Yield"] = optimum.signal_yield
        limits["Sideband Pass"] = optimum.bkg_yield
        limits["Higgs Mass Fail"] = optimum.hmass_fail
        limits["Sideband Fail"] = optimum.sideband_fail
        limits["BG_Yield_scaled"] = optimum.bkg_yield * optimum.transfer_factor
        limits["TF"] = optimum.transfer_factor
        limits["FOM"] = optimum.fom.label

        limits["Limit"] = optimum.limit
        limits["Limit_scaled_22_24"] = optimum.limit / np.sqrt(
            (124000 + hh_vars.LUMI["2022-2023"]) / np.sum([hh_vars.LUMI[year] for year in years])
        )

        limits["Limit_scaled_Run3"] = optimum.limit / np.sqrt(
            (360000) / np.sum([hh_vars.LUMI[year] for year in years])
        )

        return pd.DataFrame([limits])


def analyse_channel(
    years,
    sig_key,
    channel_key,
    test_mode,
    use_bdt,
    modelname,
    main_plot_dir,
    actions=None,
    at_inference=False,
):

    print(f"Processing signal: {sig_key} channel: {channel_key}. Test mode: {test_mode}.")

    analyser = Analyser(
        years, sig_key, channel_key, test_mode, use_bdt, modelname, main_plot_dir, at_inference
    )

    analyser.load_data()

    if actions is None:
        actions = []

    if "compute_rocs" in actions:
        analyser.compute_and_plot_rocs(years)
    if "plot_mass" in actions:
        analyser.plot_mass(years)
    if "sensitivity" in actions:
        analyser.prepare_sensitivity(years)
        analyser.perform_optimization(years, use_thresholds=False)  # Temporary but to save time
        analyser.perform_optimization(years, use_thresholds=True)
    if "fom_study" in actions:
        analyser.prepare_sensitivity(years)
        analyser.study_foms(years)
    if "minimization_study" in actions:
        analyser.prepare_sensitivity(years)
        analyser.study_minimization_method(years)

    del analyser
    gc.collect()


if __name__ == "__main__":

    parser = argparse.ArgumentParser(description="Sensitivity Study Script")

    parser.add_argument(
        "--years",
        nargs="+",
        default=["2022", "2022EE", "2023", "2023BPix"],
        help="List of years to include in the analysis",
    )
    parser.add_argument(
        "--signals",
        nargs="+",
        default=["ggfbbtt"],
        help="List of signals to run (default: ggf)",
    )
    parser.add_argument(
        "--channels",
        nargs="+",
        default=["hh", "hm", "he"],
        help="List of channels to run (default: all)",
    )
    parser.add_argument(
        "--test-mode",
        action="store_true",
        default=False,
        help="Run in test mode (reduced data size)",
    )
    parser.add_argument(
        "--use-bdt", action="store_true", default=False, help="Use BDT for sensitivity study"
    )
    parser.add_argument(
        "--modelname",
        default="29July25_loweta_lowreg",
        help="Name of the BDT model to use for sensitivity study",
    )
    parser.add_argument(
        "--at-inference",
        action="store_true",
        default=False,
        help="Compute BDT predictions at inference time",
    )
    parser.add_argument(
        "--actions",
        nargs="+",
        choices=["compute_rocs", "plot_mass", "sensitivity", "fom_study", "minimization_study"],
        required=True,
        help="Actions to perform. Choose one or more.",
    )
    parser.add_argument(
        "--use-thresholds",
        action="store_true",
        default=False,
        help="Use thresholds for optimization",
    )
    parser.add_argument(
        "--plot-dir",
        help="If making control or template plots, path to directory to save them in",
        default="/home/users/lumori/bbtautau/",
        type=str,
    )
    parser.add_argument(
        "--bdt-dir",
        help="directory where you save your bdt model for inference",
        default="/home/users/lumori/bbtautau/src/bbtautau//postprocessing/classifier/trained_models/29July25_loweta_lowreg",
        type=str,
    )

    args = parser.parse_args()

    for sig_key in args.signals:
        for channel_key in args.channels:
            analyse_channel(
                years=args.years,
                sig_key=sig_key,
                channel_key=channel_key,
                test_mode=args.test_mode,
                use_bdt=args.use_bdt,
                modelname=args.modelname,
                main_plot_dir=args.plot_dir,
                actions=args.actions,
                at_inference=args.at_inference,
            )<|MERGE_RESOLUTION|>--- conflicted
+++ resolved
@@ -156,11 +156,8 @@
         for year in self.years:
 
             filters_dict = base_filter(self.test_mode)
-<<<<<<< HEAD
-=======
 
             # Prefilters already applied in skimmer
->>>>>>> 77ef178b
             # filters_dict = bb_filters(filters_dict, num_fatjets=3, bb_cut=0.3)
 
             if tt_pres:
@@ -278,21 +275,12 @@
             years=years,
             signals={self.sig_key_channel: self.events_dict_allyears[self.sig_key_channel]},
             backgrounds={bkg: self.events_dict_allyears[bkg] for bkg in background_names},
-<<<<<<< HEAD
         )
 
         self.rocAnalyzer.fill_discriminants(
             discs_all, signal_name=self.sig_key_channel, background_names=background_names
         )
 
-=======
-        )
-
-        self.rocAnalyzer.fill_discriminants(
-            discs_all, signal_name=self.sig_key_channel, background_names=background_names
-        )
-
->>>>>>> 77ef178b
         self.rocAnalyzer.compute_rocs()
 
         # Plot bb
@@ -586,19 +574,11 @@
             # Get discriminant objects for threshold lookup
             bb_discriminant = self.rocAnalyzer.discriminants[self.bb_disc_name]
             tt_discriminant = self.rocAnalyzer.discriminants[self.tt_disc_name]
-<<<<<<< HEAD
 
             # VECTORIZED threshold computation
             bbcut_thresholds = bb_discriminant.get_cut_from_sig_eff(bbcutSigEff)
             ttcut_thresholds = tt_discriminant.get_cut_from_sig_eff(ttcutSigEff)
 
-=======
-
-            # VECTORIZED threshold computation
-            bbcut_thresholds = bb_discriminant.get_cut_from_sig_eff(bbcutSigEff)
-            ttcut_thresholds = tt_discriminant.get_cut_from_sig_eff(ttcutSigEff)
-
->>>>>>> 77ef178b
             # Create threshold meshgrids for actual cuts
             BBcut, TTcut = np.meshgrid(bbcut_thresholds, ttcut_thresholds)
 
@@ -690,11 +670,8 @@
                     "cuts": (bbcut_opt, ttcut_opt),  # Always actual thresholds
                     "BBcut": BBcut,
                     "TTcut": TTcut,
-<<<<<<< HEAD
-=======
                     "bb_disc_name": self.bb_disc_name,
                     "tt_disc_name": self.tt_disc_name,
->>>>>>> 77ef178b
                     "sig_map": sigs,
                     "bg_map": bgs_scaled,
                     "sel_B_min": sel_B_min,
@@ -712,11 +689,6 @@
                             "BBcut_sig_eff": BBcutSigEff,
                             "TTcut_sig_eff": TTcutSigEff,
                             "fom_map": limits,
-<<<<<<< HEAD
-                            "bb_disc_name": self.bb_disc_name,
-                            "tt_disc_name": self.tt_disc_name,
-=======
->>>>>>> 77ef178b
                         }
                     )
 
