--- conflicted
+++ resolved
@@ -26,6 +26,7 @@
 from bbtautau.postprocessing.postprocessing import (
     apply_triggers,
     base_filter,
+    bb_filters,
     bbtautau_assignment,
     check_bdt_prediction_shapes,
     compute_bdt_preds,
@@ -39,12 +40,8 @@
     tt_filters,
 )
 from bbtautau.postprocessing.rocUtils import ROCAnalyzer
-<<<<<<< HEAD
-from bbtautau.userConfig import DATA_PATHS, MODEL_DIR, SHAPE_VAR, ABCD_SAMPLES
-=======
 from bbtautau.postprocessing.Samples import CHANNELS
 from bbtautau.userConfig import DATA_PATHS, MODEL_DIR, SHAPE_VAR
->>>>>>> f9f78c93
 
 logging.basicConfig(level=logging.INFO, format="%(asctime)s - %(levelname)s - %(message)s")
 logger = logging.getLogger("boostedhh.utils")
@@ -54,7 +51,7 @@
 hep.style.use("CMS")
 
 # Global variables
-BDT_EVAL_DIR = Path("/ceph/cms/store/user/lumori/bbtautau/BDT_predictions/")
+BDT_EVAL_DIR = Path("/home/users/haoyang/bbtautau_sen/BDT_predictions")
 TODAY = date.today()  # to name output folder
 
 
@@ -67,7 +64,6 @@
 
 @dataclass
 class Optimum:
-<<<<<<< HEAD
     # conditions of the optimization
     dataMinusSimABCD: bool
     showNonDataDrivenPortion: bool
@@ -90,15 +86,6 @@
     evaluations_at_optimum: dict[str, float]
     
     # optimal cuts
-=======
-    limit: float
-    signal_yield: float
-    signal_eff: float
-    bkg_yield: float
-    hmass_fail: float
-    sideband_fail: float
-    transfer_factor: float
->>>>>>> f9f78c93
     cuts: tuple[float, float]
 
     # Optional fields for plotting
@@ -124,16 +111,10 @@
                 setattr(self, k, v)
         
 
-<<<<<<< HEAD
-=======
-def fom_2sqrtB_S(b, s, _tf):
-    return np.where(s > 0, 2 * np.sqrt(b * _tf) / s, np.nan)
->>>>>>> f9f78c93
 
 def fom_2sqrtB_S(b_qcd, s, _tf, non_qcd_bg_in_A=0, b_data=None):
     return np.where(s > 0, 2 * np.sqrt(b_qcd * _tf + non_qcd_bg_in_A) / s, -PAD_VAL)
 
-<<<<<<< HEAD
 
 def fom_2sqrtB_S_var(b_qcd, s, _tf, non_qcd_bg_in_A=0):
     # even tho the var name is qcd, it is actually data-ttbar
@@ -143,10 +124,6 @@
     return np.where(
         (b_qcd > 0) & (s > 0), 2 * np.sqrt(bg_in_A + (qcd_in_A / np.sqrt(b_qcd)) ** 2) / s, -PAD_VAL
     )
-=======
-def fom_2sqrtB_S_var(b, s, _tf):
-    return np.where((b > 0) & (s > 0), 2 * np.sqrt(b * _tf * (1 + _tf)) / s, np.nan)
->>>>>>> f9f78c93
 
 
 def fom_punzi(b, s, _tf, a=3, non_qcd_bg_in_A=0):
@@ -165,9 +142,6 @@
 
 class Analyser:
     def __init__(
-<<<<<<< HEAD
-        self, years, channel_key, test_mode, use_bdt, modelname, main_plot_dir, at_inference=False, llsl_weight=1, bb_disc='bbFatJetParTXbbvsQCD', dataMinusSimABCD=False, showNonDataDrivenPortion=True, sensitivity_dir=None
-=======
         self,
         years,
         sig_key,
@@ -177,7 +151,11 @@
         modelname,
         main_plot_dir,
         at_inference=False,
->>>>>>> f9f78c93
+        llsl_weight=1,
+        bb_disc='bbFatJetParTXbbvsQCDTop',
+        dataMinusSimABCD=False,
+        showNonDataDrivenPortion=True,
+        sensitivity_dir=None
     ):
         self.channel = CHANNELS[channel_key]
         self.years = years
@@ -194,15 +172,12 @@
         self.use_bdt = use_bdt
         self.modelname = modelname
         self.at_inference = at_inference
-<<<<<<< HEAD
         self.llsl_weight = llsl_weight
         self.bb_disc = bb_disc
         self.dataMinusSimABCD = dataMinusSimABCD
         self.showNonDataDrivenPortion = showNonDataDrivenPortion
         print("Using data minus simulated non-QCD backgrounds for ABCD estimation:", self.dataMinusSimABCD)
 
-=======
->>>>>>> f9f78c93
         self.model_dir = MODEL_DIR
         self.sensitivity_dir = sensitivity_dir
         # TODO: make it an init arg in the future
@@ -215,7 +190,7 @@
         self.plot_dir.mkdir(parents=True, exist_ok=True)
 
         # This is hardcoded here
-        self.bb_disc_name = "bbFatJetParTXbbvsQCDTop"
+        self.bb_disc_name = bb_disc
         self.tt_disc_name = (
             f"BDTScore{self.taukey}vsAll" if use_bdt else f"ttFatJetParTX{self.taukey}vsQCDTop"
         )
@@ -225,13 +200,9 @@
         for year in self.years:
 
             filters_dict = base_filter(self.test_mode)
-<<<<<<< HEAD
-            filters_dict = bb_filters(filters_dict, num_fatjets=3, bb_cut=0.3)
-=======
 
             # Prefilters already applied in skimmer
             # filters_dict = bb_filters(filters_dict, num_fatjets=3, bb_cut=0.3)
->>>>>>> f9f78c93
 
             if tt_pres:
                 filters_dict = tt_filters(
@@ -243,21 +214,12 @@
             self.events_dict[year] = load_samples(
                 year=year,
                 paths=DATA_PATHS[year],
-<<<<<<< HEAD
-                samples=ABCD_SAMPLES,
-                channels=[self.channel],
-                filters_dict=filters_dict,
-                load_columns=columns,
-                load_just_ggf=True,
-                load_bgs=True,
-                restrict_data_to_channel=False,
-=======
                 signals=[self.sig_key],
                 channels=[self.channel],
                 filters_dict=filters_dict,
                 load_columns=columns,
-                restrict_data_to_channel=True,
->>>>>>> f9f78c93
+                load_bgs=self.showNonDataDrivenPortion,
+                restrict_data_to_channel=~self.showNonDataDrivenPortion,
                 loaded_samples=True,
                 multithread=True,
             )
@@ -273,18 +235,6 @@
             leptons_assignment(self.events_dict[year], dR_cut=1.5)
             derive_lepton_variables(self.events_dict[year])
 
-<<<<<<< HEAD
-            if self.use_bdt:
-                if self.at_inference:
-                    # evaluate bdt at inference time
-                    compute_bdt_preds(
-                        data=self.events_dict,
-                        model_dir=self.model_dir,
-                        modelname=self.modelname,
-                        llsl_weight=self.llsl_weight
-                    )
-                    print("BDT predictions computed at inference time")
-=======
         if self.use_bdt:
             if self.at_inference:
                 # evaluate bdt at inference time
@@ -301,7 +251,6 @@
                 print(
                     f"BDT predictions computed at inference time in {time.time() - start_time} seconds"
                 )
->>>>>>> f9f78c93
 
             else:
                 shapes_ok = check_bdt_prediction_shapes(
@@ -331,6 +280,7 @@
                         channel=self.channel,
                         test_mode=self.test_mode,
                         save_dir=BDT_EVAL_DIR,
+                        llsl_weight=self.llsl_weight,
                     )
         return
 
@@ -523,24 +473,10 @@
 
         # precompute to speedup
         for year in years:
-<<<<<<< HEAD
-            # for key in [self.sig_key] + self.channel.data_samples:
+            # use all keys to enable enhanced ABCD
             for key in self.events_dict[year].keys():
-                self.txbbs[year][key] = self.events_dict[year][key].get_var(self.bb_disc)
-                if self.use_bdt:
-                    # BDT is evaluated directly on the tagged jet
-                    self.txtts[year][key] = self.events_dict[year][key].get_var(
-                        f"BDTScore{self.taukey}vsAll"
-                    )
-                else:
-                    self.txtts[year][key] = self.events_dict[year][key].get_var(
-                        f"ttFatJetParTX{self.taukey}vsQCDTop"
-                    )
-=======
-            for key in [self.sig_key_channel] + self.channel.data_samples:
                 self.txbbs[year][key] = self.events_dict[year][key].get_var(self.bb_disc_name)
                 self.txtts[year][key] = self.events_dict[year][key].get_var(self.tt_disc_name)
->>>>>>> f9f78c93
                 self.masstt[year][key] = self.events_dict[year][key].get_var(mttk)
                 self.massbb[year][key] = self.events_dict[year][key].get_var(mbbk)
                 self.ptbb[year][key] = self.events_dict[year][key].get_var("bbFatJetPt")
@@ -562,26 +498,7 @@
         non_qcd_bg_pass_res = 0 # resonant region pass, simulated backgrounds except QCD
         non_qcd_bg_pass_res_dict = defaultdict(float) # a dict storing every class of passed and res non_qcd_bg 
 
-<<<<<<< HEAD
         for year in years:
-            for key in [self.sig_key]:
-                # Region A
-                cut_sig_pass = (
-                    (self.txbbs[year][key] > txbbcut)
-                    & (self.txtts[year][key] > txttcut)
-                    & (self.massbb[year][key] > mbb1)
-                    & (self.massbb[year][key] < mbb2)
-                    & (self.ptbb[year][key] > 250)
-                    & (self.pttt[year][key] > 200)
-                )
-                if not self.use_bdt:
-                    cut_sig_pass &= (self.masstt[year][key] > mtt1) & (
-                        self.masstt[year][key] < mtt2
-                    )
-                sig_pass += np.sum(
-                    self.events_dict[year][self.sig_key].events["finalWeight"][cut_sig_pass]
-                )
-=======
             cut_sig_pass = (
                 (self.txbbs[year][self.sig_key_channel] > txbbcut)
                 & (self.txtts[year][self.sig_key_channel] > txttcut)
@@ -598,7 +515,6 @@
             sig_pass += np.sum(
                 self.events_dict[year][self.sig_key_channel].get_var("finalWeight")[cut_sig_pass]
             )
->>>>>>> f9f78c93
 
             for key in self.channel.data_samples:
                 # Region B
@@ -619,19 +535,11 @@
                 msb2 = (self.massbb[year][key] > mbb2) & (
                     self.massbb[year][key] < SHAPE_VAR["range"][1]
                 )
-<<<<<<< HEAD
                 sum_pass_msb1 =  np.sum(
                     self.events_dict[year][key].events["finalWeight"][cut_bg_pass_sb & msb1]
                 )
                 sum_pass_msb2 =  np.sum(
                     self.events_dict[year][key].events["finalWeight"][cut_bg_pass_sb & msb2]
-=======
-                bg_pass_sb += np.sum(
-                    self.events_dict[year][key].get_var("finalWeight")[cut_bg_pass_sb & msb1]
-                )
-                bg_pass_sb += np.sum(
-                    self.events_dict[year][key].get_var("finalWeight")[cut_bg_pass_sb & msb2]
->>>>>>> f9f78c93
                 )
                 bg_pass_sb += sum_pass_msb1
                 bg_pass_sb += sum_pass_msb2
@@ -649,20 +557,11 @@
                     cut_bg_fail_sb &= (self.masstt[year][key] > mtt1) & (
                         self.masstt[year][key] < mtt2
                     )
-<<<<<<< HEAD
                 sum_fail_msb1 = np.sum(
                     self.events_dict[year][key].events["finalWeight"][cut_bg_fail_sb & msb1]
                 )
                 sum_fail_msb2 = np.sum(
                     self.events_dict[year][key].events["finalWeight"][cut_bg_fail_sb & msb2]
-=======
-
-                bg_fail_sb += np.sum(
-                    self.events_dict[year][key].get_var("finalWeight")[cut_bg_fail_sb & msb1]
-                )
-                bg_fail_sb += np.sum(
-                    self.events_dict[year][key].get_var("finalWeight")[cut_bg_fail_sb & msb2]
->>>>>>> f9f78c93
                 )
                 bg_fail_sb += sum_fail_msb1
                 bg_fail_sb += sum_fail_msb2
@@ -682,14 +581,8 @@
                     cut_bg_fail_res &= (self.masstt[year][key] > mtt1) & (
                         self.masstt[year][key] < mtt2
                     )
-<<<<<<< HEAD
                 sum_fail_res = np.sum(
                     self.events_dict[year][key].events["finalWeight"][cut_bg_fail_res]
-=======
-
-                bg_fail_res += np.sum(
-                    self.events_dict[year][key].get_var("finalWeight")[cut_bg_fail_res]
->>>>>>> f9f78c93
                 )
                 bg_fail_res += sum_fail_res
                 if self.showNonDataDrivenPortion:
@@ -785,7 +678,6 @@
 
         del cut_sig_pass, cut_bg_pass_sb, cut_bg_fail_sb, cut_bg_fail_res, msb1, msb2
 
-<<<<<<< HEAD
         # bg equal qcd when not considering ttbar
         print("Am I showing the non QCD portion?", self.showNonDataDrivenPortion)
         print(non_qcd_bg_pass_res)
@@ -806,11 +698,6 @@
             "TT_pass_resonant": non_qcd_bg_pass_res,
             **non_qcd_bg_pass_res_dict,
         }
-=======
-        # signal, B, C, D, TF = C/D
-        tf = bg_fail_res / bg_fail_sb if bg_fail_sb > 0 else 0
-        return sig_pass, bg_pass_sb, bg_fail_res, bg_fail_sb, tf
->>>>>>> f9f78c93
 
     def grid_search_opt(
         self,
@@ -819,27 +706,9 @@
         gridlims,
         B_min_vals,
         foms,
-<<<<<<< HEAD
-        normalize_sig=False,
         # arguments for sensitivity evaluation
         txbbcut=None,
         txttcut=None,
-    ) -> Optimum:
-        
-        mbb1, mbb2 = SHAPE_VAR["blind_window"]
-        mtt1, mtt2 = self.channel.tt_mass_cut[1]
-        
-        if txbbcut is not None and txttcut is not None:
-            # for evaluation, pass a meshgrid of size 1
-            bbcut = np.linspace(txbbcut, txbbcut, 1)    
-            ttcut = np.linspace(txttcut, txttcut, 1)    
-            BBcut, TTcut = np.meshgrid(bbcut, ttcut)
-        else:
-            # for optimization, pass a full grid
-            bbcut = np.linspace(*gridlims, gridsize)
-            ttcut = np.linspace(*gridlims, gridsize)
-            BBcut, TTcut = np.meshgrid(bbcut, ttcut)
-=======
         use_thresholds=False,
     ) -> Optimum:
         """
@@ -861,10 +730,12 @@
             When use_sig_eff=True, gridlims should be efficiency values (0.0 to 1.0).
             When use_sig_eff=False, gridlims should be raw threshold values.
         """
-
+        
         mbb1, mbb2 = SHAPE_VAR["blind_window"]
         mtt1, mtt2 = self.channel.tt_mass_cut[1]
-
+        
+        for_evaluation = (txbbcut is not None) and (txttcut is not None)
+        
         if not use_thresholds:
             # Signal efficiency coordinate system
             if not hasattr(self, "rocAnalyzer"):
@@ -897,9 +768,9 @@
 
             # Create threshold meshgrids for actual cuts
             BBcut, TTcut = np.meshgrid(bbcut_thresholds, ttcut_thresholds)
-
-        else:
-            # Raw threshold coordinate system
+        
+        elif not for_evaluation:
+            # for optimization, pass a full grid
             bbcut = np.linspace(*gridlims, gridsize)
             ttcut = np.linspace(*gridlims, gridsize)
             BBcut, TTcut = np.meshgrid(bbcut, ttcut)
@@ -907,7 +778,15 @@
             # For consistency, set efficiency grids to None when not using signal efficiency
             BBcutSigEff = None
             TTcutSigEff = None
->>>>>>> f9f78c93
+        else:
+            # for evaluation, pass a meshgrid of size 1
+            bbcut = np.linspace(txbbcut, txbbcut, 1)    
+            ttcut = np.linspace(txttcut, txttcut, 1)    
+            BBcut, TTcut = np.meshgrid(bbcut, ttcut) 
+
+            # For consistency, set efficiency grids to None when not using signal efficiency
+            BBcutSigEff = None
+            TTcutSigEff = None
 
         # Flatten the grid for parallel evaluation
         bbcut_flat = BBcut.ravel()
@@ -926,9 +805,9 @@
                 mtt2=mtt2,
             )
 
-<<<<<<< HEAD
         # results is a list of (sig, bkg, tf) tuples
-        results = Parallel(n_jobs=16, verbose=1)(
+        print(f"Running grid search on {len(bbcut_flat)} points...")
+        results = Parallel(n_jobs=-10, verbose=1)(
             delayed(sig_bg)(_b, _t) for _b, _t in zip(bbcut_flat, ttcut_flat)
         )
 
@@ -944,29 +823,6 @@
             for k, v in evals.items()
         }
 
-        # normalize sig
-        if normalize_sig:
-            tot_sig_weight = np.sum(
-                np.concatenate(
-                    [self.events_dict[year][self.sig_key].events["finalWeight"] for year in years]
-                )
-            )
-            evals["sig_pass"] = evals["sig_pass"] / tot_sig_weight
-=======
-        print(f"Running grid search on {len(bbcut_flat)} points...")
-        results = Parallel(n_jobs=-10, verbose=1)(  # reducing a bit njobs
-            delayed(sig_bg)(_b, _t) for _b, _t in zip(bbcut_flat, ttcut_flat)
-        )
-
-        # Reshape results to match grid shape
-        sigs, bgs_sb, bg_fails_res, bg_fails_sb, tfs = zip(*results)
-        grid_shape = BBcut.shape
-        sigs = np.array(sigs).reshape(grid_shape)
-        bgs_sb = np.array(bgs_sb).reshape(grid_shape)
-        bg_fails_res = np.array(bg_fails_res).reshape(grid_shape)
-        bg_fails_sb = np.array(bg_fails_sb).reshape(grid_shape)
-        tfs = np.array(tfs).reshape(grid_shape)
-
         tot_sig_weight = np.sum(
             np.concatenate(
                 [
@@ -975,11 +831,7 @@
                 ]
             )
         )
-
-        sigs_eff = sigs / tot_sig_weight
-
-        bgs_scaled = bgs_sb * tfs
->>>>>>> f9f78c93
+        evals["sig_eff"] = evals["sig_pass"] / tot_sig_weight
 
         # compute the number of background events in A by ABCD method(s)
         evals["bgs_scaled_ABCD"] = evals["data_pass_sideband"] * evals["TF_data"]
@@ -993,7 +845,6 @@
 
                 results[fom.name][f"Bmin={B_min}"] = {}
 
-<<<<<<< HEAD
                 sel_B_min = evals["data_pass_sideband"] >= B_min
                 if self.dataMinusSimABCD:
                     limits = fom.fom_func(evals["dataMinusTT_pass_sideband"],
@@ -1011,54 +862,34 @@
                     # limits = fom.fom_func(bgs_sb, sigs, data_tfs, non_qcd_bg_in_A=0, b_data=bgs_sb)
                 if not np.any(sel_B_min):
                     print(f"Warning: No points satisfy B_min>{B_min} for FOM={fom.name}. Skipping.")
-                    # results[fom.name][f"Bmin={B_min}"] = Optimum(
-                    #     dataMinusSimABCD=self.dataMinusSimABCD,
-                    #     showNonDataDrivenPortion=self.showNonDataDrivenPortion,
-                    #     limit=limit_opt,
-                    #     signal_yield=sigs[idx_opt],
-                    #     bkg_data_yield=bgs_sb[idx_opt],
-                    #     hmass_data_fail=bg_fails_res[idx_opt],
-                    #     sideband_data_fail=bg_fails_sb[idx_opt],
-                    #     data_transfer_factor=data_tfs[idx_opt],
-                    #     bkg_qcd_yield=qcd_sb[idx_opt],
-                    #     hmass_qcd_fail=qcd_fails_res[idx_opt],
-                    #     sideband_qcd_fail=qcd_fails_sb[idx_opt],
-                    #     qcd_transfer_factor=qcd_tfs[idx_opt],
-                    #     non_qcd_bg_in_A=non_qcd_bg_pass_res[idx_opt],
-                    #     cuts=(bbcut_opt, ttcut_opt),
-                    #     BBcut=BBcut,
-                    #     TTcut=TTcut,
-                    #     sig_map=sigs,
-                    #     bg_map=bgs_scaled,
-                    #     sel_B_min=sel_B_min,
-                    #     fom=fom,
-                    #     sig_normalized=normalize_sig,
-                    # )
-                    # continue
-                    pass
-=======
-                sel_B_min = bgs_sb >= B_min
-                if not np.any(sel_B_min):
-                    print(f"Warning: No points satisfy B_min>{B_min} for FOM={fom.name}. Skipping.")
                     continue
 
-                limits = fom.fom_func(bgs_sb, sigs, tfs)
->>>>>>> f9f78c93
                 sel_indices = np.argwhere(sel_B_min)
                 selected_limits = limits[sel_B_min]
                 min_idx_in_selected = np.argmin(selected_limits)
                 idx_opt = tuple(sel_indices[min_idx_in_selected])
                 limit_opt = selected_limits[min_idx_in_selected]
 
-<<<<<<< HEAD
-                bbcut_opt, ttcut_opt = (
-                    BBcut[idx_opt],
-                    TTcut[idx_opt],
-                )
-                
+                # Get optimal cuts (always in threshold space)
+                bbcut_opt, ttcut_opt = BBcut[idx_opt], TTcut[idx_opt]
+
                 # dictionary that stores all evaluated quantities at the optimum point
                 evals_opt = {k: v[idx_opt] for k, v in evals.items()}
                 evals_opt["limit"] = limit_opt
+
+                # Add signal efficiency specific fields if using signal efficiency coordinates
+                if not use_thresholds:
+                    bbcut_sig_eff_opt = BBcutSigEff[idx_opt]
+                    ttcut_sig_eff_opt = TTcutSigEff[idx_opt]
+
+                    evals_opt.update(
+                        {
+                            "sig_eff_cuts": (bbcut_sig_eff_opt, ttcut_sig_eff_opt),
+                            "BBcut_sig_eff": BBcutSigEff,
+                            "TTcut_sig_eff": TTcutSigEff,
+                            "fom_map": limits,
+                        }
+                    )
 
                 results[fom.name][f"Bmin={B_min}"] = Optimum(
                     dataMinusSimABCD=self.dataMinusSimABCD,
@@ -1071,92 +902,11 @@
                     bg_map=evals["bgs_scaled_ABCD"] if not self.dataMinusSimABCD else evals["bgs_scaled_EnhancedABCD"] ,
                     sel_B_min=sel_B_min,
                     fom=fom,
-                    sig_normalized=normalize_sig,
                 )
 
         return results
 
-    def bayesian_opt(self, years, B_min_vals, gridlims, foms) -> Optimum:
-
-        mbb1, mbb2 = SHAPE_VAR["blind_window"]
-        mtt1, mtt2 = self.channel.tt_mass_cut[1]
-
-        sig_bkg_f = self.compute_sig_bkg_abcd
-
-        def objective(cuts, B_min, fom):
-            txbbcut, txttcut = cuts
-            sig, bg, sig_fail, bg_fail, tf = sig_bkg_f(
-                years, txbbcut, txttcut, mbb1, mbb2, mtt1, mtt2
-            )
-
-            if bg * tf > 1e-8 and bg > B_min:  # enforce soft constraint
-                limit = fom.fom_func(bg, sig, tf)
-            else:
-                limit = np.abs(PAD_VAL)
-            return float(limit)
-
-        results = {}
-        for fom in foms:
-            results[fom.name] = {}
-            for B_min in B_min_vals:
-                results[fom.name][f"Bmin={B_min}"] = {}
-                res = gp_minimize(
-                    lambda cuts, B_min=B_min, fom=fom: objective(cuts, B_min, fom),
-                    dimensions=[gridlims, gridlims],  # [txbbcut, txttcut] ranges
-                    n_calls=40,
-                    random_state=42,
-                    verbose=True,
-                )
-
-                print("Bayesian optimization results:")
-                print("Best limit:", res.fun)
-                print("Optimal cuts:", res.x)
-=======
-                # Get optimal cuts (always in threshold space)
-                bbcut_opt, ttcut_opt = BBcut[idx_opt], TTcut[idx_opt]
-
-                # Prepare Optimum object with appropriate fields
-                optimum_args = {
-                    "limit": limit_opt,
-                    "signal_yield": sigs[idx_opt],
-                    "signal_eff": sigs_eff[idx_opt],
-                    "bkg_yield": bgs_sb[idx_opt],
-                    "hmass_fail": bg_fails_res[idx_opt],
-                    "sideband_fail": bg_fails_sb[idx_opt],
-                    "transfer_factor": tfs[idx_opt],
-                    "cuts": (bbcut_opt, ttcut_opt),  # Always actual thresholds
-                    "BBcut": BBcut,
-                    "TTcut": TTcut,
-                    "bb_disc_name": self.bb_disc_name,
-                    "tt_disc_name": self.tt_disc_name,
-                    "sig_map": sigs,
-                    "bg_map": bgs_scaled,
-                    "sel_B_min": sel_B_min,
-                    "fom": fom,
-                }
-
-                # Add signal efficiency specific fields if using signal efficiency coordinates
-                if not use_thresholds:
-                    bbcut_sig_eff_opt = BBcutSigEff[idx_opt]
-                    ttcut_sig_eff_opt = TTcutSigEff[idx_opt]
-
-                    optimum_args.update(
-                        {
-                            "sig_eff_cuts": (bbcut_sig_eff_opt, ttcut_sig_eff_opt),
-                            "BBcut_sig_eff": BBcutSigEff,
-                            "TTcut_sig_eff": TTcutSigEff,
-                            "fom_map": limits,
-                        }
-                    )
->>>>>>> f9f78c93
-
-                results[fom.name][f"Bmin={B_min}"] = Optimum(**optimum_args)
-
-        return results
-
-<<<<<<< HEAD
-    def perform_optimization(self, years, plot=True, evaluation=False):
-        
+    def perform_optimization(self, years, use_thresholds=False, plot=True, evaluation=False, b_min_vals=None):
         foms = [FOMS["2sqrtB_S_var"]]
 
         if evaluation:
@@ -1168,43 +918,38 @@
             txttcut = self.channel.txtt_BDT_cut if self.use_bdt else self.channel.txtt_cut
             # Make one-point grid
             results = self.grid_search_opt(
-                years, gridsize, gridlims=gridlims, B_min_vals=b_min_vals, foms=foms, txbbcut=txbbcut, txttcut=txttcut
+                years,
+                gridsize,
+                gridlims=gridlims,
+                B_min_vals=b_min_vals,
+                foms=foms,
+                use_thresholds=True,
+                txbbcut=txbbcut,
+                txttcut=txttcut,
             )
         else:
             # default fom optimization parameters
-            b_min_vals = [1, 5, 8, 12]
-            gridlims = (0.7, 1)
+            if b_min_vals is None:
+                b_min_vals = [1, 3, 5] if self.test_mode else np.arange(1, 17, 2)
+
+            if self.test_mode:
+                gridlims = (0.3, 1) if use_thresholds else (0.2, 0.9)
+            else:
+                gridlims = (0.7, 1) if use_thresholds else (0.25, 0.75)
+
             gridsize = 20 if self.test_mode else 50
+
             results = self.grid_search_opt(
-                years, gridsize, gridlims=gridlims, B_min_vals=b_min_vals, foms=foms
+                years,
+                gridsize,
+                gridlims=gridlims,
+                B_min_vals=b_min_vals,
+                foms=foms,
+                use_thresholds=use_thresholds,
             )
-            
-=======
-    def perform_optimization(self, years, use_thresholds=False, plot=True, b_min_vals=None):
-
-        if b_min_vals is None:
-            b_min_vals = [1, 3, 5] if self.test_mode else np.arange(1, 17, 2)
-
-        if self.test_mode:
-            gridlims = (0.3, 1) if use_thresholds else (0.2, 0.9)
-        else:
-            gridlims = (0.7, 1) if use_thresholds else (0.25, 0.75)
-
-        gridsize = 20 if self.test_mode else 50
-
-        foms = [FOMS["2sqrtB_S_var"]]
-
-        results = self.grid_search_opt(
-            years,
-            gridsize,
-            gridlims=gridlims,
-            B_min_vals=b_min_vals,
-            foms=foms,
-            use_thresholds=use_thresholds,
-        )
-
-        successful_b_min_vals = []
->>>>>>> f9f78c93
+
+        successful_b_min_vals = [] 
+
         saved_files = []
         for fom in foms:
             bmin_dfs = []
@@ -1242,85 +987,6 @@
             print(f"  - {file}")
 
         if plot:
-<<<<<<< HEAD
-            plt.rcdefaults()
-            plt.style.use(hep.style.CMS)
-            hep.style.use("CMS")
-            fig, ax = plt.subplots(figsize=(10, 10))
-            hep.cms.label(
-                ax=ax,
-                label="Work in Progress",
-                data=True,
-                year="2022-23" if years == hh_vars.years else "+".join(years),
-                com="13.6",
-                fontsize=13,
-                lumi=f"{np.sum([hh_vars.LUMI[year] for year in years]) / 1000:.1f}",
-            )
-
-            colors = ["orange", "r", "purple", "b"]
-            markers = ["x", "o", "s", "D"]
-
-            i = 0
-            for B_min, c, m in zip(b_min_vals, colors, markers):
-                optimum = results[foms[0].name][f"Bmin={B_min}"]  # only plot the first FOM
-                if i == 0:
-                    # Assuming all optimums have same cut and signal maps
-                    sigmap = ax.contourf(
-                        optimum.BBcut, optimum.TTcut, optimum.sig_map, levels=20, cmap="viridis"
-                    )
-                    i += 1
-
-                if B_min == 1:
-                    ax.scatter(
-                        optimum.cuts[0], optimum.cuts[1], color=c, label="Global optimum", marker=m
-                    )
-                else:
-                    ax.contour(
-                        optimum.BBcut,
-                        optimum.TTcut,
-                        ~optimum.sel_B_min,
-                        colors=c,
-                        linestyles="dashdot",
-                    )
-                    # proxy = Line2D([0], [0], color=c, label=f"B<{B_min}", linestyle="dashdot")
-                    ax.scatter(
-                        optimum.cuts[0],
-                        optimum.cuts[1],
-                        color=c,
-                        label=f"Optimum $B\\geq {B_min}$",
-                        marker=m,
-                    )
-
-            ax.set_xlabel(f"{self.bb_disc} cut")
-            ax.set_ylabel(
-                f"BDTScore{self.taukey} vs All" if self.use_bdt else f"X{self.taukey} vs QCDTop cut"
-            )
-            cbar = plt.colorbar(sigmap, ax=ax)
-            cbar.set_label("Signal efficiency" if optimum.sig_normalized else "Signal yield")
-            handles, labels = ax.get_legend_handles_labels()
-            # handles.append(proxy)
-            ax.legend(handles=handles, loc="lower left")
-
-            text = self.channel.label + "\nFOM: " + foms[0].label
-
-            ax.text(
-                0.05,
-                0.72,
-                text,
-                transform=ax.transAxes,
-                fontsize=20,
-                fontproperties="Tex Gyre Heros",
-            )
-
-            plt.savefig(
-                self.plot_dir / f"{'_'.join(years)}.pdf",
-                bbox_inches="tight",
-            )
-            plt.savefig(
-                self.plot_dir / f"{'_'.join(years)}.png",
-                bbox_inches="tight",
-            )
-=======
             while len(successful_b_min_vals) > 4:
                 successful_b_min_vals = successful_b_min_vals[::2]
 
@@ -1356,7 +1022,6 @@
                     show=False,
                     use_log_scale=True,
                 )
->>>>>>> f9f78c93
 
     def study_foms(self, years):
         b_min_vals = np.arange(1, 17, 2)
@@ -1558,13 +1223,9 @@
 
     print(f"Processing signal: {sig_key} channel: {channel_key}. Test mode: {test_mode}.")
 
-<<<<<<< HEAD
-    analyser = Analyser(years, channel, test_mode, use_bdt, modelname, main_plot_dir, at_inference, llsl_weight=llsl_weight, bb_disc=bb_disc, dataMinusSimABCD=dataMinusSimABCD)
-=======
     analyser = Analyser(
-        years, sig_key, channel_key, test_mode, use_bdt, modelname, main_plot_dir, at_inference
-    )
->>>>>>> f9f78c93
+        years, sig_key, channel_key, test_mode, use_bdt, modelname, main_plot_dir, at_inference, llsl_weight=llsl_weight, bb_disc=bb_disc, dataMinusSimABCD=dataMinusSimABCD
+    )
 
     analyser.load_data()
 
@@ -1699,30 +1360,8 @@
     )
 
 
-<<<<<<< HEAD
     args = parser.parse_args()
-        
-    # check: test-mode and use-bdt are mutually exclusive
-    if args.test_mode and args.use_bdt and not args.at_inference:
-        raise ValueError("Test mode and use-bdt are mutually exclusive unless at-inference is True")
-    for channel in args.channels:
-        analyse_channel(
-            years=args.years,
-            channel=channel,
-            test_mode=args.test_mode,
-            use_bdt=args.use_bdt,
-            modelname=args.modelname,
-            main_plot_dir=args.plot_dir,
-            actions=args.actions,
-            at_inference=args.at_inference,
-            llsl_weight=args.llsl_weight,
-            bb_disc=args.bb_disc,
-            dataMinusSimABCD=args.dataMinusSimABCD,
-            sensitivity_dir=args.sensitivity_dir,
-            # txbbcut=args.txbbcut,
-            # txttcut=args.txttcut,
-        )
-=======
+
     for sig_key in args.signals:
         for channel_key in args.channels:
             analyse_channel(
@@ -1735,5 +1374,8 @@
                 main_plot_dir=args.plot_dir,
                 actions=args.actions,
                 at_inference=args.at_inference,
-            )
->>>>>>> f9f78c93
+                llsl_weight=args.llsl_weight,
+                bb_disc=args.bb_disc,
+                dataMinusSimABCD=args.dataMinusSimABCD,
+                sensitivity_dir=args.sensitivity_dir,
+            )