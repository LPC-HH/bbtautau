--- conflicted
+++ resolved
@@ -238,13 +238,8 @@
                 marker=m,
             )
 
-<<<<<<< HEAD
-    ax.set_xlabel(optimum.bb_disc_name)
-    ax.set_ylabel(optimum.tt_disc_name)
-=======
     ax.set_xlabel(optimum.bb_disc_name + " score")
     ax.set_ylabel(optimum.tt_disc_name + " score")
->>>>>>> 77ef178b
     cbar = plt.colorbar(sigmap, ax=ax)
     cbar.set_label("Signal yield")
     handles, labels = ax.get_legend_handles_labels()
@@ -337,11 +332,7 @@
                 from matplotlib.colors import LogNorm
 
                 # Use LogNorm for logarithmic color scaling
-<<<<<<< HEAD
-                norm = LogNorm(vmin=fom_data.min(), vmax=fom_data.max())
-=======
                 norm = LogNorm(vmin=np.nanmin(fom_data), vmax=np.nanmax(fom_data))
->>>>>>> 77ef178b
 
             # Plot FOM values on signal efficiency grid
             fommap = ax.pcolormesh(
