--- conflicted
+++ resolved
@@ -280,7 +280,6 @@
     return taus[tau_sel]
 
 
-<<<<<<< HEAD
 def vbf_jets(
     # from HH4b https://github.com/LPC-HH/HH4b/blob/9d8038bcc31bf1872352e332eff84a4602934b3e/src/HH4b/processors/objects.py#L335
     jets: JetArray,
@@ -378,7 +377,7 @@
     # return all nonoverlapping jets, no sorting
     else:
         return jets[ak4_sel]
-=======
+
 #adopted from https://github.com/scikit-hep/coffea/blob/a315da1fa307f1ec0d21c29e908e5b733603d7c0/src/coffea/nanoevents/methods/vector.py#L106
 def delta_r(eta1, phi1, eta2, phi2):
     deta = eta1 - eta2
@@ -590,5 +589,4 @@
             for condition, value in val_pairs:
                 fatjets[field] = ak.where(condition, value, fatjets[field])
 
-    return fatjets
->>>>>>> 62d2c385
+    return fatjets